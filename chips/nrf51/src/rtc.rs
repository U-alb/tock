use chip;
use core::cell::Cell;
use core::mem;
use kernel::hil::Controller;
<<<<<<< HEAD
use kernel::hil::alarm::{Alarm, AlarmClient, Freq32KHz};
=======
use kernel::hil::time::{self, Alarm, Freq16KHz, Time};
>>>>>>> f8bbc7ae
use nvic;
use peripheral_interrupts::NvicIdx;
use peripheral_registers::{RTC1_BASE, RTC1};

fn rtc1() -> &'static RTC1 {
    unsafe { mem::transmute(RTC1_BASE as usize) }
}

pub struct Rtc {
    callback: Cell<Option<&'static time::Client>>,
}

pub static mut RTC: Rtc = Rtc { callback: Cell::new(None) };

impl Controller for Rtc {
    type Config = &'static time::Client;

    fn configure(&self, client: &'static time::Client) {
        self.callback.set(Some(client));

        // FIXME: what to do here?
        // self.start();
        // Set counter incrementing frequency to 16KHz
        // rtc1().prescaler.set(1);
    }
}

const COMPARE0_EVENT: u32 = 1 << 16;

impl Rtc {
    pub fn start(&self) {
        // This function takes a nontrivial amount of time
        // So it should only be called during initialization, not each tick
        nvic::clear_pending(NvicIdx::RTC1);
        rtc1().prescaler.set(0);
        rtc1().tasks_start.set(1);
    }

    pub fn enable_nvic(&self) {
        nvic::enable(NvicIdx::RTC1);
    }

    pub fn disable_interrupts(&self) {
        rtc1().intenset.set(COMPARE0_EVENT);
    }

    pub fn enable_interrupts(&self) {
        rtc1().intenclr.set(COMPARE0_EVENT);
    }

    pub fn stop(&self) {
        rtc1().cc[0].set(0);
        rtc1().tasks_stop.set(1);
    }

    fn is_running(&self) -> bool {
        rtc1().evten.get() & (COMPARE0_EVENT) == (COMPARE0_EVENT)
    }

    pub fn handle_interrupt(&self) {
        nvic::clear_pending(NvicIdx::RTC1);
        self.callback.get().map(|cb| {
            cb.fired();
        });
    }

<<<<<<< HEAD
    pub fn set_client(&self, client: &'static AlarmClient) {
        self.callback.set(Some(client));
    }
=======
    pub fn set_client(&'static self, client: &'static time::Client) {
        self.callback.set(Some(client));
    }
}

impl Time for Rtc {
    fn disable(&self) {
        self.stop();
    }

    fn is_armed(&self) -> bool {
        self.is_running()
    }
>>>>>>> f8bbc7ae
}

impl Alarm for Rtc {
    type Frequency = Freq32KHz;

    fn now(&self) -> u32 {
        rtc1().counter.get()
    }

<<<<<<< HEAD
    fn disable_alarm(&self) {
        // Rather than stopping the timer itself, we just stop listening for it
        // If we were to turn it off entirely, it would add a large amount of overhead each tick
        rtc1().cc[0].set(0);
        nvic::disable(NvicIdx::RTC1);
        rtc1().intenclr.set(COMPARE0_EVENT);
    }

=======
>>>>>>> f8bbc7ae
    fn set_alarm(&self, tics: u32) {
        // Similarly to the disable function, here we don't restart the timer
        // Instead, we just listen for it again
        rtc1().cc[0].set(tics);
        rtc1().intenset.set(COMPARE0_EVENT);
        nvic::clear_pending(NvicIdx::RTC1);
    }

    fn get_alarm(&self) -> u32 {
        rtc1().cc[0].get()
    }
}

#[no_mangle]
#[allow(non_snake_case)]
pub unsafe extern "C" fn RTC1_Handler() {
    use kernel::common::Queue;
    nvic::disable(NvicIdx::RTC1);
    chip::INTERRUPT_QUEUE.as_mut().unwrap().enqueue(NvicIdx::RTC1);
}<|MERGE_RESOLUTION|>--- conflicted
+++ resolved
@@ -2,11 +2,7 @@
 use core::cell::Cell;
 use core::mem;
 use kernel::hil::Controller;
-<<<<<<< HEAD
-use kernel::hil::alarm::{Alarm, AlarmClient, Freq32KHz};
-=======
-use kernel::hil::time::{self, Alarm, Freq16KHz, Time};
->>>>>>> f8bbc7ae
+use kernel::hil::time::{self, Alarm, Freq32KHz, Time};
 use nvic;
 use peripheral_interrupts::NvicIdx;
 use peripheral_registers::{RTC1_BASE, RTC1};
@@ -73,12 +69,7 @@
         });
     }
 
-<<<<<<< HEAD
-    pub fn set_client(&self, client: &'static AlarmClient) {
-        self.callback.set(Some(client));
-    }
-=======
-    pub fn set_client(&'static self, client: &'static time::Client) {
+    pub fn set_client(&self, client: &'static time::Client) {
         self.callback.set(Some(client));
     }
 }
@@ -91,7 +82,6 @@
     fn is_armed(&self) -> bool {
         self.is_running()
     }
->>>>>>> f8bbc7ae
 }
 
 impl Alarm for Rtc {
@@ -101,17 +91,6 @@
         rtc1().counter.get()
     }
 
-<<<<<<< HEAD
-    fn disable_alarm(&self) {
-        // Rather than stopping the timer itself, we just stop listening for it
-        // If we were to turn it off entirely, it would add a large amount of overhead each tick
-        rtc1().cc[0].set(0);
-        nvic::disable(NvicIdx::RTC1);
-        rtc1().intenclr.set(COMPARE0_EVENT);
-    }
-
-=======
->>>>>>> f8bbc7ae
     fn set_alarm(&self, tics: u32) {
         // Similarly to the disable function, here we don't restart the timer
         // Instead, we just listen for it again
