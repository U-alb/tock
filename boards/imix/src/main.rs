--- conflicted
+++ resolved
@@ -459,10 +459,6 @@
 
     imix.pconsole.start();
 
-<<<<<<< HEAD
-    debug!("Starting virtual read test.");
-    virtual_uart_rx_test::run_virtual_uart_receive(uart_mux);
-=======
     // Optional kernel tests. Note that these might conflict
     // with normal operation (e.g., steal callbacks from drivers, etc.),
     // so do not run these and expect all services/applications to work.
@@ -475,7 +471,6 @@
     // aes_test::run_aes128_ctr();
     // aes_test::run_aes128_cbc();
 
->>>>>>> 20521457
     debug!("Initialization complete. Entering main loop");
 
     extern "C" {
